'''
This module provides classes for handling medical images with SimpleITK backend and PyTorch tensor support.
It includes functionality for loading, manipulating, and transforming images, as well as batching operations for efficiency.
'''

import torch
import SimpleITK as sitk
import numpy as np
from typing import Any, Union, List, Tuple
from time import time
from fireants.types import devicetype
<<<<<<< HEAD
from fireants.utils.imageutils import integer_to_onehot, is_torch_float_type
import logging
=======
from fireants.utils.imageutils import integer_to_onehot
from fireants.utils.util import check_and_raise_cond, augment_filenames
import logging
from copy import deepcopy
import os
from fireants.utils.globals import PERMITTED_ANTS_WARP_EXT
>>>>>>> 538cd821
# logging.basicConfig(level=logging.INFO)
logger = logging.getLogger(__name__)
logger.setLevel(logging.INFO)

class Image:
    '''`Image` is a class to handle medical images with SimpleITK backend and PyTorch tensor support.

    This class provides functionality to work with 2D/3D medical images, handling both regular images
    and segmentation masks. It maintains both SimpleITK and PyTorch representations, and handles
    coordinate transformations between physical, pixel, and normalized coordinate spaces.

    Args:
        itk_image (SimpleITK.Image): The SimpleITK image object
        device (devicetype, optional): Device to store the PyTorch tensors on. Defaults to 'cuda'.
        is_segmentation (bool, optional): Whether the image is a segmentation mask. Defaults to False.
            Set this to True if the image is an integer-valued segmentation mask.
            This is used to convert integer labels to one-hot encoding.
            See `max_seg_label`, `background_seg_label`, `seg_preprocessor` for more details on how to manipulate integer label images.
        max_seg_label (int, optional): Maximum label value for segmentation. Values above this are set to background_seg_label.
            Set to None by default, meaning no label clipping is done.
        background_seg_label (int, optional): Label value representing background in segmentations. Defaults to 0.
        seg_preprocessor (callable, optional): Function to preprocess segmentation arrays. Defaults to identity function.
        orientation (str, optional): Reorient the image to this orientation. Defaults to None.
        spacing (array-like, optional): Custom spacing for the image. If None, uses SimpleITK values.
        direction (array-like, optional): Custom direction matrix. If None, uses SimpleITK values.
        origin (array-like, optional): Custom origin point. If None, uses SimpleITK values.
        center (array-like, optional): Custom center point to recalibrate origin. If provided, origin is recalculated.

    Attributes:
        array (torch.Tensor): PyTorch tensor representation of the image
            This is of size [1, C, *dims] where C is the number of channels / labels
        itk_image (SimpleITK.Image): Original SimpleITK image
        channels (int): Number of channels in the image
        dims (int): Dimensionality of the image (2 or 3)
        torch2phy (torch.Tensor): Transform matrix from normalized to physical coordinates
        phy2torch (torch.Tensor): Transform matrix from physical to normalized coordinates
        device (devicetype): Device where PyTorch tensors are stored
    '''
    def __init__(self, itk_image: sitk.SimpleITK.Image, 
                 device: devicetype = 'cuda', 
                 dtype: torch.dtype = None,
                 is_segmentation=False, max_seg_label=None, 
                 background_seg_label=0, seg_preprocessor=lambda x: x,
                 orientation: str = None,
                spacing=None, direction=None, origin=None, center=None) -> None:

        if orientation is not None:
            itk_image = sitk.DICOMOrient(itk_image, orientation)

        self.itk_image = itk_image
        if dtype is None:
            dtype = torch.float32
        # check for segmentation parameters
        # if `is_segmentation` is False, then just treat this as an image with given dtype
        if not is_segmentation:
            self.array = torch.from_numpy(sitk.GetArrayFromImage(itk_image).astype(float)).to(device, dtype)
<<<<<<< HEAD
            self.array.unsqueeze_(0).unsqueeze_(0)
=======
>>>>>>> 538cd821
            # self.array = self.array[None, None]   # TODO: Change it to support multichannel images, right now just batchify and add a dummy channel to it
            channels = itk_image.GetNumberOfComponentsPerPixel()
            self.channels = channels
            # assert channels == 1, "Only single channel images supported"
            if channels > 1:
                logger.warning("Image has multiple channels, make sure its not a spatial dimension")
                # permute the channel dimension to the front
                ndim = self.array.ndim
                self.array = self.array.permute([ndim-1] + list(range(ndim-1))).contiguous() # permute to [C, H, W, D] from [H, W, D, C]
            else:
                self.array.unsqueeze_(0)
            # add batch dimension
            self.array.unsqueeze_(0)
        else:
            array = torch.from_numpy(sitk.GetArrayFromImage(itk_image).astype(int)).to(device).long()
            # preprocess segmentation if provided by user
            array = seg_preprocessor(array)
            if max_seg_label is not None:
                array[array > max_seg_label] = background_seg_label
            array = integer_to_onehot(array, background_label=background_seg_label, max_label=max_seg_label, dtype=dtype)[None]  # [1, C, H, W, D]
            self.array = array
            self.channels = array.shape[1]
        # initialize matrix for pixel to physical
        dims = itk_image.GetDimension()
        self.dims = dims
        if dims not in [2, 3]:
            raise NotImplementedError("Image class only supports 2D/3D images.")
        
        # custom spacing if not provided use simpleitk values
        spacing = np.array(itk_image.GetSpacing())[None] if spacing is None else np.array(spacing)[None]
        origin = np.array(itk_image.GetOrigin())[None] if origin is None else np.array(origin)[None]
        direction = np.array(itk_image.GetDirection()).reshape(dims, dims) if direction is None else np.array(direction).reshape(dims, dims)
        if center is not None:
            print("Center location provided, recalibrating origin.")
            origin = center - np.matmul(direction, ((np.array(itk_image.GetSize())*spacing/2).squeeze())[:, None]).T

        px2phy = np.eye(dims+1)
        px2phy[:dims, -1] = origin
        px2phy[:dims, :dims] = direction
        px2phy[:dims, :dims] = px2phy[:dims, :dims] * spacing 
        # generate mapping from torch to px
        torch2px = np.eye(dims+1)
        scaleterm = (np.array(itk_image.GetSize())-1)*0.5
        torch2px[:dims, :dims] = np.diag(scaleterm)
        torch2px[:dims, -1] = scaleterm
        # save the mapping from physical to torch and vice versa
        self.torch2phy = torch.from_numpy(np.matmul(px2phy, torch2px)).to(device).float().unsqueeze_(0)
        self.phy2torch = torch.inverse(self.torch2phy[0]).float().unsqueeze_(0)
        # also save intermediates just in case (as numpy arrays)
        self._torch2px = torch2px
        self._px2phy = px2phy
        self.device = device
        
    @classmethod
    def load_file(cls, image_path:str, *args: Any, **kwargs: Any) -> 'Image':
        '''Load an image from a file.

        Args:
            image_path (str): Path to the image file
            *args: Additional arguments to pass to the Image constructor
            **kwargs: Additional arguments to pass to the Image constructor

        Returns:
            Image: An instance of the Image class
        '''
        itk_image = sitk.ReadImage(image_path)
        return cls(itk_image, *args, **kwargs)
    
    @property
    def shape(self) -> Union[torch.Size, List, Tuple]:
        '''Get the shape of the image.

        Returns:
            torch.Size: Shape of the image
        '''
        return self.array.shape
    
    @property
    def is_array_present(self) -> bool:
        '''Check if the PyTorch tensor representation of the image is present.
        This is needed because the BatchedImages may delete the array of the image.

        Returns:
            bool: True if the PyTorch tensor representation of the image is present, False otherwise
        '''
        return hasattr(self, 'array')

    def delete_array(self):
        '''Delete the PyTorch tensor representation of the image.

        This is a placeholder function to be replaced with batched images.
        '''
        if self.is_array_present:
            del self.array
    
    def concatenate(self, *others, optimize_memory: bool = True):
        ''' 
        others is a list of Images or list of lists (in which case the user accidentally passed a list of images) 

            optimize_memory: if True, delete the arrays of the other images after concatenation

        Example:
            t1 = Image.load_file(t1_path)
            t2 = Image.load_file(t2_path)
            flair = Image.load_file(flair_path)
            t1.concatenate(t2, flair, optimize_memory=True)   # deletes the arrays of t2 and flair after concatenation
        '''
        check_and_raise_cond(self.is_array_present, "Image must have a PyTorch tensor representation to concatenate", ValueError)
        if isinstance(others[0], list) and len(others) == 1:
            others = others[0]
        else:
            check_and_raise_cond(all([isinstance(other, Image) for other in others]), "All elements of others must be of type Image", TypeError)
        # check if all images have the same shape
        shapes = [x.array.shape[2:] for x in others]
        base_shape = self.array.shape[2:]
        check_and_raise_cond(all([x == base_shape for x in shapes]), "All images must have the same shape", ValueError)
        check_and_raise_cond(all([x.is_array_present for x in others]), "All images must have a PyTorch tensor representation", ValueError)
        check_and_raise_cond(all([self.array.device == other.array.device for other in others]), "Images must be on the same device", ValueError)
        check_and_raise_cond(all([torch.allclose(self.phy2torch, other.phy2torch) for other in others]), "Images reside in different physical spaces, using the first image's physical space", logger.warning)

        self.array = torch.cat([self.array] + [other.array for other in others], dim=1)
        if optimize_memory:
            logger.debug("Deleting the arrays of the other images after concatenation")
            for other in others:
                other.delete_array()

    def __del__(self):
        '''Delete the SimpleITK image and all intermediate variables.'''
        del self.itk_image
        if self.is_array_present:
            del self.array
        del self.torch2phy
        del self.phy2torch
        del self._torch2px
        del self._px2phy

def concat(*images, optimize_memory: bool = True):
    ''' Creates a copy of the images and concatenates them along the channel dimension
    '''
    check_and_raise_cond(len(images) > 0, "At least one image must be provided", ValueError)
    check_and_raise_cond(all([isinstance(image, Image) for image in images]), "All images must be of type Image", TypeError)
    img0 = images[0] if optimize_memory else deepcopy(images[0])
    img0.concatenate(*images[1:], optimize_memory=optimize_memory)
    return img0

class BatchedImages:
    '''A class to handle batches of Image objects efficiently.

    This class provides functionality to work with multiple Image objects as a batch,
    with options for memory optimization and broadcasting. All images in a batch must
    have the same shape.

    Args:
        images (Union[Image, List[Image]]): Single Image object or list of Image objects
        optimize_memory (bool, optional): Flag for memory optimization (reserved for future use)

    Attributes:
        images (List[Image]): List of Image objects in the batch
        n_images (int): Number of images in the batch
        interpolate_mode (str): Interpolation mode ('bilinear' for 2D, 'trilinear' for 3D)
        broadcasted (bool): Whether the batch has been broadcasted
        device (devicetype): Device where the image tensors are stored
        dims (int): Dimensionality of the images (2 or 3)

    Raises:
        ValueError: If batch is empty or images have different shapes
        TypeError: If any element is not an Image object
    '''
    def __init__(self, images: Union[Image, List[Image]], optimize_memory: bool = None) -> None:
        if isinstance(images, Image):
            images = [images]
        self.images = images
        if len(self.images) == 0:
            raise ValueError("BatchedImages must have at least one image")
        # check if all images have a PyTorch tensor representation
<<<<<<< HEAD
        if not all([image.is_array_present for image in self.images]):
            raise ValueError("All images must have a PyTorch tensor representation")
        # Check if all images are of type Image
        for image in self.images:
            if not isinstance(image, Image):
                raise TypeError("All images must be of type Image")
        # check if all images have the same shape
        shapes = [x.array.shape for x in self.images]
        if all([x == shapes[0] for x in shapes]):
            pass
        else:
            raise ValueError("All images must have the same shape")
=======
        check_and_raise_cond(all([image.is_array_present for image in self.images]), "All images must have a PyTorch tensor representation", ValueError)
        # Check if all images are of type Image
        check_and_raise_cond(all([isinstance(image, Image) for image in self.images]), "All images must be of type Image", TypeError)
        # check if all images have the same shape
        shapes = [x.array.shape[2:] for x in self.images]
        check_and_raise_cond(all([x == shapes[0] for x in shapes]), "All images must have the same shape", ValueError)
>>>>>>> 538cd821
        # set the number of images
        self.n_images = len(self.images)
        self.interpolate_mode = 'bilinear' if len(self.images[0].shape) == 4 else 'trilinear'
        self.broadcasted = False
        # create a batch tensor
        self.batch_tensor = torch.cat([x.array for x in self.images], dim=0) if self.n_images > 1 else self.images[0].array
        # delete the arrays of the images if multiple images
        if optimize_memory and len(self.images) > 1:
            logger.info("Deleting the arrays of the images")
            for image in self.images:
                image.delete_array()
        # create metadata
        self.torch2phy = torch.cat([x.torch2phy for x in self.images], dim=0)
        self.phy2torch = torch.cat([x.phy2torch for x in self.images], dim=0)

    def __call__(self):
        '''Get the batch of images.
        '''
        if self.broadcasted:
            minusones = [-1] * (len(self.images[0].shape) - 1)
            return self.batch_tensor.expand(self.n_images, *minusones)
        else:
            return self.batch_tensor
    
    def broadcast(self, n):
        '''Broadcast the batch to n channels.

        Args:
            n (int): Number of channels to broadcast to
        
        Raises:
            ValueError: If batch size is not 1
        '''
        if not self.broadcasted and self.n_images != 1:
            raise ValueError("Batch size must be 1 to broadcast")
        self.broadcasted = True
        self.n_images = n
    
    def __del__(self):
        '''Delete all Image objects in the batch.'''
        del self.batch_tensor
        del self.torch2phy
        del self.phy2torch
    
    @property
    def device(self):
        '''Get the device where the image tensors are stored.'''
        return self.images[0].device
    
    @property
    def dims(self):
        '''Get the dimensionality of the images.'''
        return self.images[0].dims
    
    def size(self):
        '''Get the number of images in the batch.'''
        return self.n_images
    
    @property
    def shape(self):
        '''Get the shape of the images.'''
        shape = list(self.images[0].shape)
        shape[0] = self.n_images
        return shape
    
    def get_torch2phy(self):
        return self.torch2phy
    
    def get_phy2torch(self):
        return self.phy2torch

class FakeBatchedImages:
    '''     
    A class to handle fake batches of images.
    This is used to handle the case where the user passes a tensor to the registration class
    instead of a BatchedImages object.

    We will use the metadata of the BatchedImages object to create a FakeBatchedImages object.
    with the content of the tensor.
    '''
    def __init__(self, tensor: torch.Tensor, batched_images: BatchedImages) -> None:
        batched_size = list(deepcopy(batched_images().shape))
        tensor_size = list(deepcopy(tensor.shape))
        # ignore channel dimension differences
        batched_size[1] = 1
        tensor_size[1] = 1
        check_and_raise_cond(tuple(batched_size) == tuple(tensor_size), "Tensor size must match the size of the batched images", ValueError)
        self.tensor = tensor
        self.batched_images = batched_images
    
    def __call__(self):
        return self.tensor
    
    def get_torch2phy(self):
        return self.batched_images.torch2phy
    
    def get_phy2torch(self):
        return self.batched_images.phy2torch
    
    @property
    def device(self):
        return self.tensor.device
    
    @property
    def dims(self):
        return self.tensor.ndim - 2
    
    @property
    def shape(self):
        return self.tensor.shape
    
    def write_image(self, filenames: Union[str, List[str]], permitted_ext: List[str] = PERMITTED_ANTS_WARP_EXT):
        """
        Save tensor elements to disk as SimpleITK images.
        
        For each image in the batch:
        - If multi-channel, the channel dimension is permuted to the end
        - If single-channel, the channel dimension is squeezed
        - Metadata is copied from the corresponding BatchedImages itk_image
        
        Args:
            filenames (str or List[str]): A single filename or a list of filenames.
                - If one filename is provided for multiple images, they will be saved as 
                  filename_img0.ext, filename_img1.ext, etc.
                - If the number of filenames equals the number of images, they are mapped one-to-one.
                - Otherwise, an error is raised.
        
        Raises:
            ValueError: If the number of filenames doesn't match the number of images and is not 1.
        """
        batch_size = self.tensor.shape[0]
        
        # Convert single filename to list
        if isinstance(filenames, str):
            filenames = [filenames]
        
        # Check if number of filenames matches number of images
        check_and_raise_cond(len(filenames)==1 or len(filenames)==batch_size, "Number of filenames must match the number of images or be 1", ValueError)
        filenames = augment_filenames(filenames, batch_size, permitted_ext)
        
        # Process each image in the batch
        for i in range(batch_size):
            # Get the corresponding tensor
            img_tensor = self.tensor[i]
            
            # Check if multi-channel (channel dimension is at index 0 after batch dimension)
            channels = img_tensor.shape[0]
            isVector = channels > 1

            # If multi-channel, permute the channel to the end
            if channels > 1:
                # For 2D: [C, H, W] -> [H, W, C]
                # For 3D: [C, H, W, D] -> [H, W, D, C]
                dims = len(img_tensor.shape)
                perm = list(range(1, dims)) + [0]
                img_tensor = img_tensor.permute(*perm)
            else:
                # If single channel, squeeze the channel dimension
                img_tensor = img_tensor.squeeze(0)
            
            # Convert tensor to numpy array
            np_array = img_tensor.detach().cpu().numpy()
            
            # Create SimpleITK image
            itk_image = sitk.GetImageFromArray(np_array, isVector=isVector)
            
            # Get metadata from corresponding BatchedImages object
            if hasattr(self.batched_images, 'images') and i < len(self.batched_images.images):
                src_itk = self.batched_images.images[i].itk_image
                itk_image.SetSpacing(src_itk.GetSpacing())
                itk_image.SetDirection(src_itk.GetDirection())
                itk_image.SetOrigin(src_itk.GetOrigin())
            else:
                raise ValueError("No corresponding BatchedImages object found for image {}".format(i))
            
            save_filename = filenames[i]
            # Save the image
            sitk.WriteImage(itk_image, save_filename)
            logger.info(f"Saved image to {save_filename}")

if __name__ == '__main__':
    from fireants.utils.util import get_tensor_memory_details
    from glob import glob
    # files = sorted(glob("/data/rohitrango/IBSR_braindata/IBSR_01/*nii.gz"))
    file = "/mnt/rohit_data2/fMOST/subject/15257_red_mm_IRA.nii.gz"
    # torch.cuda.memory._record_memory_history()

    image = Image.load_file(file)
    details = get_tensor_memory_details()
    for tensor, size, _, _ in details:
        print(tensor.shape, size)
    
    # torch.cuda.memory._dump_snapshot("image.pkl")
    # print(image.array.shape, image.array.min(), image.array.max())
    # # get label
    # label = Image.load_file(files[-1], is_segmentation=True)
<<<<<<< HEAD
    # print(label.array.shape, label.array.min(), label.array.max())
=======
    # print(label.array.shape, label.array.min(), label.array.max())

    # Check concatenation
    mem_start = torch.cuda.memory_allocated()
    t1 = Image.load_file("/data/rohitrango/BRATS2021/training/BraTS2021_00624/BraTS2021_00624_t1.nii.gz")
    t2 = Image.load_file("/data/rohitrango/BRATS2021/training/BraTS2021_00624/BraTS2021_00624_t2.nii.gz")
    t1ce = Image.load_file("/data/rohitrango/BRATS2021/training/BraTS2021_00624/BraTS2021_00624_t1ce.nii.gz")
    flair = Image.load_file("/data/rohitrango/BRATS2021/training/BraTS2021_00624/BraTS2021_00624_flair.nii.gz")
    t1.concatenate(t2, t1ce, flair)
    print(t1.array.shape)
    print(t2.is_array_present, t1ce.is_array_present, flair.is_array_present)
    torch.cuda.empty_cache()
    torch.cuda.synchronize()
    mem_end = torch.cuda.memory_allocated()
    print(f"Memory allocated: {(mem_end - mem_start)/1024**2:.4f} MB")
    details = get_tensor_memory_details()
    for tensor, size, _, _ in details:
        print(tensor.shape, size)
>>>>>>> 538cd821
<|MERGE_RESOLUTION|>--- conflicted
+++ resolved
@@ -9,17 +9,12 @@
 from typing import Any, Union, List, Tuple
 from time import time
 from fireants.types import devicetype
-<<<<<<< HEAD
-from fireants.utils.imageutils import integer_to_onehot, is_torch_float_type
-import logging
-=======
 from fireants.utils.imageutils import integer_to_onehot
 from fireants.utils.util import check_and_raise_cond, augment_filenames
 import logging
 from copy import deepcopy
 import os
 from fireants.utils.globals import PERMITTED_ANTS_WARP_EXT
->>>>>>> 538cd821
 # logging.basicConfig(level=logging.INFO)
 logger = logging.getLogger(__name__)
 logger.setLevel(logging.INFO)
@@ -76,10 +71,6 @@
         # if `is_segmentation` is False, then just treat this as an image with given dtype
         if not is_segmentation:
             self.array = torch.from_numpy(sitk.GetArrayFromImage(itk_image).astype(float)).to(device, dtype)
-<<<<<<< HEAD
-            self.array.unsqueeze_(0).unsqueeze_(0)
-=======
->>>>>>> 538cd821
             # self.array = self.array[None, None]   # TODO: Change it to support multichannel images, right now just batchify and add a dummy channel to it
             channels = itk_image.GetNumberOfComponentsPerPixel()
             self.channels = channels
@@ -255,27 +246,12 @@
         if len(self.images) == 0:
             raise ValueError("BatchedImages must have at least one image")
         # check if all images have a PyTorch tensor representation
-<<<<<<< HEAD
-        if not all([image.is_array_present for image in self.images]):
-            raise ValueError("All images must have a PyTorch tensor representation")
-        # Check if all images are of type Image
-        for image in self.images:
-            if not isinstance(image, Image):
-                raise TypeError("All images must be of type Image")
-        # check if all images have the same shape
-        shapes = [x.array.shape for x in self.images]
-        if all([x == shapes[0] for x in shapes]):
-            pass
-        else:
-            raise ValueError("All images must have the same shape")
-=======
         check_and_raise_cond(all([image.is_array_present for image in self.images]), "All images must have a PyTorch tensor representation", ValueError)
         # Check if all images are of type Image
         check_and_raise_cond(all([isinstance(image, Image) for image in self.images]), "All images must be of type Image", TypeError)
         # check if all images have the same shape
         shapes = [x.array.shape[2:] for x in self.images]
         check_and_raise_cond(all([x == shapes[0] for x in shapes]), "All images must have the same shape", ValueError)
->>>>>>> 538cd821
         # set the number of images
         self.n_images = len(self.images)
         self.interpolate_mode = 'bilinear' if len(self.images[0].shape) == 4 else 'trilinear'
@@ -472,9 +448,6 @@
     # print(image.array.shape, image.array.min(), image.array.max())
     # # get label
     # label = Image.load_file(files[-1], is_segmentation=True)
-<<<<<<< HEAD
-    # print(label.array.shape, label.array.min(), label.array.max())
-=======
     # print(label.array.shape, label.array.min(), label.array.max())
 
     # Check concatenation
@@ -493,4 +466,3 @@
     details = get_tensor_memory_details()
     for tensor, size, _, _ in details:
         print(tensor.shape, size)
->>>>>>> 538cd821
