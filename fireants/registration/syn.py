--- conflicted
+++ resolved
@@ -179,10 +179,6 @@
         # fixed_image_vgrid  = F.affine_grid(init_grid, fixed_arrays.shape, align_corners=True)
         # get warps
         fwd_warp_field = self.fwd_warp.get_warp()  # [N, HWD, 3]
-<<<<<<< HEAD
-        rev_inv_warp_field = compositive_warp_inverse(fixed_images, self.rev_warp.get_warp(), displacement=True)
-=======
-        rev_warp_field = self.rev_warp.get_warp()
         if tuple(fwd_warp_field.shape[1:-1]) != tuple(shape[2:]):
             # interpolate this
             fwd_warp_field = F.interpolate(
@@ -191,18 +187,16 @@
                 mode="trilinear",
                 align_corners=True,
             ).permute(*self.fwd_warp.permute_imgtov)
-        if tuple(rev_warp_field.shape[1:-1]) != tuple(shape[2:]):
-            rev_warp_field = F.interpolate(
+
+        # compute inverse of rev_warp with the size of `fixed_images`
+        rev_inv_warp_field = compositive_warp_inverse(fixed_images, self.rev_warp.get_warp(), displacement=True)
+        if tuple(rev_inv_warp_field.shape[1:-1]) != tuple(shape[2:]):
+            rev_inv_warp_field = F.interpolate(
                 self.rev_warp.get_warp().permute(*self.rev_warp.permute_vtoimg),
                 size=shape[2:],
                 mode="trilinear",
                 align_corners=True,
             ).permute(*self.rev_warp.permute_imgtov)
-
-        rev_inv_warp_field = compositive_warp_inverse(fixed_images, rev_warp_field + fixed_image_vgrid, displacement=True)
-
-
->>>>>>> 566394b5
 
         # # smooth them out
         if self.smooth_warp_sigma > 0:
@@ -320,17 +314,14 @@
             # save transformed image
             if save_transformed:
                 fwd_warp_field = self.fwd_warp.get_warp()  # [N, HWD, 3]
-                # rev_inv_warp_field = self.rev_warp.get_inverse_warp(n_iters=50, debug=True, lr=0.1)
-                fixed_image_vgrid = F.affine_grid(init_grid, fixed_image_down.shape, align_corners=True)
-                rev_inv_warp_field = compositive_warp_inverse(self.fixed_images, self.rev_warp.get_warp() + fixed_image_vgrid, displacement=True,)
+                rev_inv_warp_field = compositive_warp_inverse(self.fixed_images, self.rev_warp.get_warp(), displacement=True,)
                 # # smooth them out
                 if self.smooth_warp_sigma > 0:
                     fwd_warp_field = separable_filtering(fwd_warp_field.permute(*self.fwd_warp.permute_vtoimg), warp_gaussian).permute(*self.fwd_warp.permute_imgtov)
                     rev_inv_warp_field = separable_filtering(rev_inv_warp_field.permute(*self.rev_warp.permute_vtoimg), warp_gaussian).permute(*self.rev_warp.permute_imgtov)
 
                 # # compose the two warp fields
-                composed_warp = compose_warp(fwd_warp_field, rev_inv_warp_field, fixed_image_vgrid)
-                # moved_coords_final = fixed_image_affinecoords + composed_warp
+                composed_warp = compose_warp(fwd_warp_field, rev_inv_warp_field)
                 moved_image = fireants_interpolator(moving_image_blur, affine=affine_map_init, grid=composed_warp, mode='bilinear', align_corners=True, displacement=True)
                 transformed_images.append(moved_image.detach())
                 
