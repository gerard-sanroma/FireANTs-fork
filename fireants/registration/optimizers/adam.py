--- conflicted
+++ resolved
@@ -49,12 +49,7 @@
                  smoothing_gaussians=None, 
                  grad_gaussians=None,
                  freeform=False,
-<<<<<<< HEAD
-                 dtype: torch.dtype = torch.float32,
-                 optimize_inverse_warp=False):
-=======
-    ):
->>>>>>> 538cd821
+                 dtype: torch.dtype = torch.float32):
         # init
         self.dtype = dtype
         if beta1 < 0.0 or beta1 >= 1.0:
@@ -166,21 +161,8 @@
             # print(grad.abs().max().item(), self.half_resolution, self.warp.shape)
             # compositional update
             w = grad + F.grid_sample(self.warp.data.permute(*self.permute_vtoimg), self.grid + grad, mode='bilinear', align_corners=True).permute(*self.permute_imgtov)
-<<<<<<< HEAD
-            # smooth result if asked for
-            if self.smoothing_gaussians is not None:
-                w = separable_filtering(w.permute(*self.permute_vtoimg), self.smoothing_gaussians).permute(*self.permute_imgtov)
-            self.warp.data.copy_(w)
-        # add to inverse if exists
-        if self.optimize_inverse_warp and self.warpinv is not None:
-            invwarp = compute_inverse_warp_displacement(self.warp.data, self.grid, self.warpinv.data, iters=5)
-            warp_new = compute_inverse_warp_displacement(invwarp, self.grid, self.warp.data, iters=5) 
-            self.warp.data.copy_(warp_new)
-            self.warpinv.data.copy_(invwarp)
-=======
         
         # smooth result if asked for
         if self.smoothing_gaussians is not None:
             w = separable_filtering(w.permute(*self.permute_vtoimg), self.smoothing_gaussians).permute(*self.permute_imgtov)
-        self.warp.data.copy_(w)
->>>>>>> 538cd821
+        self.warp.data.copy_(w)